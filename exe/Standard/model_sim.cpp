/*
 * Copyright (C) 2015 Weill Medical College of Cornell University
 *
 *  This program is free software; you can redistribute it and/or
 *  modify it under the terms of the GNU General Public License as
 *  published by the Free Software Foundation; either version 2 of the
 *  License, or (at your option) any later version.
 *
 *  This program is distributed in the hope that it will be useful,
 *  but WITHOUT ANY WARRANTY; without even the implied warranty of
 *  MERCHANTABILITY or FITNESS FOR A PARTICULAR PURPOSE.  See the GNU
 *  General Public License for more details.
 *
 *  You should have received a copy of the GNU General Public License
 *  along with this program; if not, write to the Free Software
 *  Foundation, Inc., 675 Mass Ave, Cambridge, MA 02139, USA.
 */

/*** INTRO
 *
 * 2009 Livshitz Rudy Model of a ventricular guinea pig myocyte
 * Biophysical Journal, 2009
 *
 * main.cpp, v4.0
 *
 * Author: Francis Ortega (v1.0 - 4.0) (2011 -2017)
 *
 *** NOTES
 *
 * Example main which runs simple 500 beat pace simulation and outputs it to
 * 'voltage.dat'.
 *
 ***/

#include <iostream>
#include <fstream>
#include <iomanip>
#include <cmath>
#include <vector>
#include <algorithm>
#include <iterator>

#include "../../include/LivRudy2009.hpp"
#include "../../include/APD_Calculator.hpp"

int main() {
  LivRudy2009 model;

  std::cout << "Starting simulation" << std::endl;
  double voltage;
  double stim = 0;
  double dataDt = 0.1; // Dt of data output
  double dataTime = 0;
<<<<<<< HEAD
  double maxDt = model.getDt(); // Maximum dt for adaptive timestep
  double dt = model.getDt(); // Adaptive timestep
  double dVdt; // dVdt used to modify timestep
  double dVdtThresh = maxDt * 2; // If Vm changes less than this, set dt to max
  double v0 = model.getVm(); // Previous timestep voltage
  int steps = dataDt / dt;
=======
  double dt = 0.01; // Dt of model integration
  model.setDt(dt);
  int steps = std::round(dataDt / dt);
>>>>>>> 794ddd1c
  int bcl = 500; // ms
  int beats = 50;
  int beatIdx = 0;
  int stimAmp = 40; // pA/pF
  int stimLength = 1; // ms

  int protocolLength = std::round(beats * bcl / dataDt);
  std::vector< std::vector<double> >
      data(6, std::vector<double>(protocolLength));

  // Diastolic voltage, current, and intracellular concentrations per beat
  std::vector< std::vector<double> > dia_data(5, std::vector<double>(beats));
  std::vector< std::vector<double> > sys_data(5, std::vector<double>(beats));

  // Unitless to prevent rounding errors
  int bclCounter = std::round(bcl / dataDt);
  int stimCounter = std::round(stimLength / dataDt);

  // APD calculation class initialization
  APD_Calculator apdCalc(model.getVm(), dataDt);

  // Each time increment is equivalent to dataDt
  for (int time = 0; time < protocolLength; time++) {
      // Stimulation
      // Before stimulus starts, gather diastolic data
      if (time % bclCounter == 0) {
        std::cout << "Beat: " << beatIdx + 1 << std::endl;
        dia_data.at(0).at(beatIdx) = beatIdx + 1;
        dia_data.at(1).at(beatIdx) = model.getVm();
        dia_data.at(2).at(beatIdx) = model.getNai();
        dia_data.at(3).at(beatIdx) = model.getKi();
        dia_data.at(4).at(beatIdx) = model.getCai();
        stim = -1 * stimAmp;
      }
      else if (time % bclCounter == stimCounter) {
        // At end of stimulus, gather systolic data
        sys_data.at(0).at(beatIdx) = beatIdx + 1;
        sys_data.at(1).at(beatIdx) = model.getVm();
        sys_data.at(2).at(beatIdx) = model.getNai();
        sys_data.at(3).at(beatIdx) = model.getKi();
        sys_data.at(4).at(beatIdx) = model.getCai();
        beatIdx++;
        stim = 0;
      }

    // Simulate model at desired dt, broken up in steps based on data Dt
    for (int i = 0; i < steps; i++) {
      model.iClamp(stim);
    }
    if (model.getStatus()) { // If model did not crash, save data
      data.at(0).at(time) = dataTime; // Time
      data.at(1).at(time) = model.getVm(); // Voltage
      data.at(2).at(time) = stim; // Injected current
      data.at(3).at(time) = model.getNai(); // Intracellular Na
      data.at(4).at(time) = model.getKi(); // Intracellular K
      data.at(5).at(time) = model.getCai(); // Intracellular Ca

      // Push voltage to APD calculator
      apdCalc.push_voltage(model.getVm());

      // Increment data time
      dataTime += dataDt;
    }
    else { // Model crash
      std::cout << "ERROR: Model crash" << std::endl;
      break;
    }
  }

  std::cout << "Simulation finished" << std::endl
            << "Min voltage: "
            << *std::min_element(data.at(1).begin(), data.at(1).end())
            << std::endl
            << "Max voltage: "
            << *std::max_element(data.at(1).begin(), data.at(1).end())
            << std::endl
            << "Simulation length: "
            << data.at(0).size() << std::endl;

  std::vector<double> conditions(model.getConditions());
  std::cout << "Conditions at end of simulation: " << std::endl;
  for (auto it = conditions.begin(); it != conditions.end(); it++) {
    std::cout << *it << std::endl;
  }

  // Data output
  // Voltage and intracellular concentration traces
  std::ofstream dataFile("trace_data.dat");
  dataFile << "Time,Voltage,Current,Nai,Ki,Cai" << std::endl;
  dataFile << std::setprecision(8);
  for (int idx = 0; idx < protocolLength; idx++)
    dataFile << data.at(0).at(idx) << ","
             << data.at(1).at(idx) << ","
             << data.at(2).at(idx) << ","
             << data.at(3).at(idx) << ","
             << data.at(4).at(idx) << ","
             << data.at(5).at(idx) << std::endl;
  dataFile.close();

  // Diastolic concentration
  dataFile.open("dia_data.dat");
  dataFile << "Beat,Voltage,Nai,Ki,Cai" << std::endl;
  dataFile << std::setprecision(8);
  for (int idx = 0; idx < beats; idx++)
    dataFile << dia_data.at(0).at(idx) << ","
             << dia_data.at(1).at(idx) << ","
             << dia_data.at(2).at(idx) << ","
             << dia_data.at(3).at(idx) << ","
             << dia_data.at(4).at(idx) << std::endl;
  dataFile.close();

  // Systolic concentration
  dataFile.open("sys_data.dat");
  dataFile << "Beat,Voltage,Nai,Ki,Cai" << std::endl;
  dataFile << std::setprecision(8);
  for (int idx = 0; idx < beats; idx++)
    dataFile << sys_data.at(0).at(idx) << ","
             << sys_data.at(1).at(idx) << ","
             << sys_data.at(2).at(idx) << ","
             << sys_data.at(3).at(idx) << ","
             << sys_data.at(4).at(idx) << std::endl;
  dataFile.close();

  // APD data output, seperate output since it is by beat
  std::vector<double> apdData(apdCalc.get_all_apd());
  dataFile.open("apd.dat");
  dataFile << "APD" << std::endl;
  dataFile << std::setprecision(6);
  std::copy(apdData.begin(), apdData.end(),
            std::ostream_iterator<double>(dataFile,"\n"));
            dataFile.close();
}<|MERGE_RESOLUTION|>--- conflicted
+++ resolved
@@ -51,18 +51,9 @@
   double stim = 0;
   double dataDt = 0.1; // Dt of data output
   double dataTime = 0;
-<<<<<<< HEAD
-  double maxDt = model.getDt(); // Maximum dt for adaptive timestep
-  double dt = model.getDt(); // Adaptive timestep
-  double dVdt; // dVdt used to modify timestep
-  double dVdtThresh = maxDt * 2; // If Vm changes less than this, set dt to max
-  double v0 = model.getVm(); // Previous timestep voltage
-  int steps = dataDt / dt;
-=======
   double dt = 0.01; // Dt of model integration
   model.setDt(dt);
   int steps = std::round(dataDt / dt);
->>>>>>> 794ddd1c
   int bcl = 500; // ms
   int beats = 50;
   int beatIdx = 0;
@@ -112,6 +103,7 @@
     for (int i = 0; i < steps; i++) {
       model.iClamp(stim);
     }
+
     if (model.getStatus()) { // If model did not crash, save data
       data.at(0).at(time) = dataTime; // Time
       data.at(1).at(time) = model.getVm(); // Voltage
